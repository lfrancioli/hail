--- conflicted
+++ resolved
@@ -1,15 +1,15 @@
-<<<<<<< HEAD
+
  
  - Added expr function `fet` to calculate p-values using Fisher's Exact Test.  Invoke this with `fet(count1, count2, count3, count4)` [see docs for details](docs/HailExpressionLanguage.md)
 
-=======
+____
+
 Added struct operations `merge`, `drop`, and `select`.
 Usage:
 
   - `merge(struct1, struct2)` will result in one struct with every field from the two.  Duplicate field identifiers throws an error.
   - `drop` and `select` take the format `select(struct, identifier1, identifier2, ...)`.  These methods return a subset of the struct.  One could, for example, remove the horrible `CSQ` from the info field of a vds with `annotatevariants expr -c 'va.info = drop(va.info, CSQ)`.  One can select a subset of fields from a table using `select(va.EIGEN, field1, field2, field3)`
   
->>>>>>> deafe16f
 ____
 
  - Added `imputesex` which imputes the sex from variant data using the same method as PLINK. [see docs for details](docs/ImputeSex.md)
