package org.broadinstitute.hail.methods

import org.broadinstitute.hail.Utils._
import org.broadinstitute.hail.SparkSuite
import org.broadinstitute.hail.driver._
import org.testng.annotations.Test
import scala.io.Source

class ExportVcfSuite extends SparkSuite {

  @Test def testSameAsOrigBGzip() {
    val vcfFile = "src/test/resources/multipleChromosomes.vcf"
    val outFile = "/tmp/testExportVcf.vcf.bgz"

    val vdsOrig = LoadVCF(sc, vcfFile, nPartitions = Some(10))
    val stateOrig = State(sc, sqlContext, vdsOrig)

    ExportVCF.run(stateOrig, Array("-o", outFile))

    val vdsNew = LoadVCF(sc, outFile, nPartitions = Some(10))

    // test that new VDS is same as old VDS
    assert(vdsOrig.same(vdsNew))
  }

  @Test def testSameAsOrigNoCompression() {
    val vcfFile = "src/test/resources/multipleChromosomes.vcf"
    val outFile = "/tmp/testExportVcf.vcf"

    val vdsOrig = LoadVCF(sc, vcfFile, nPartitions = Some(10))
    val stateOrig = State(sc, sqlContext, vdsOrig)

    ExportVCF.run(stateOrig, Array("-o", outFile))

    val vdsNew = LoadVCF(sc, outFile, nPartitions = Some(10))

    // test that new VDS is same as old VDS
<<<<<<< HEAD
    println(stateOrig.vds.metadata == stateNew.vds.metadata)
    val rdd1 = stateOrig.vds.rdd.map{case (v,va,gs) => (v, gs)}.collect().toMap
    val rdd2 = stateNew.vds.rdd.map{case (v,va,gs) => (v, gs)}.collect().toMap
    val ann1 = stateOrig.vds.variantsAndAnnotations.collect().toMap
    val ann2 = stateNew.vds.variantsAndAnnotations.collect().toMap

    rdd1.foreach {
      case (v, gs) =>
        val gs2 = rdd2(v)
        if (!(gs.sameElements(gs2))) {
          println(s"ERROR FOLLOWING ($v):")
          println(gs)
          println(gs2)
        }
    }
    ann1.foreach {
      case (v, va) =>
        val va2 = ann2(v)
        if (!(va == va2)) {
          println(s"ERROR FOLLOWING ($v):")
          println(va.attrs)
          println(va2.attrs)
        }
    }


//    println(stateOrig.vds.variants.collect().toIndexedSeq == stateNew.vds.variants.collect().toIndexedSeq)
//    println(stateOrig.vds.variants.collect().toSet == stateNew.vds.variants.collect().toSet)
//    println(rdd1(0))
//    println(rdd2(0))
//    rdd1.zip(rdd2).foreach {
//      case (a,b) =>
//        if (!(a == b))
//          println(a)
//          println(b)
//    }
    assert(stateOrig.vds.same(stateNew.vds))
=======
    assert(vdsOrig.same(vdsNew))
>>>>>>> 5a3981ee
  }

  @Test def testSorted() {
    val vcfFile = "src/test/resources/multipleChromosomes.vcf"
    val outFile = "/tmp/testSortVcf.vcf.bgz"

    val vdsOrig = LoadVCF(sc, vcfFile, nPartitions = Some(10))
    val stateOrig = State(sc, sqlContext, vdsOrig)

    ExportVCF.run(stateOrig, Array("-o", outFile))

    val vdsNew = LoadVCF(sc, outFile, nPartitions = Some(10))
    val stateNew = State(sc, sqlContext, vdsNew)

    case class Coordinate(contig: String, start: Int, ref: String, alt: String) extends Ordered[Coordinate] {
      def compare(that: Coordinate) = {
        if (this.contig != that.contig)
          this.contig.compareTo(that.contig)
        else if (this.start != that.start)
          this.start.compareTo(that.start)
        else if (this.ref != that.ref)
          this.ref.compareTo(that.ref)
        else
          this.alt.compareTo(that.alt)
      }
    }
    val coordinates: Array[Coordinate] = readFile(outFile, stateNew.hadoopConf) { s =>
      Source.fromInputStream(s)
        .getLines()
        .filter(line => !line.isEmpty && line(0) != '#')
        .map(line => line.split("\t")).take(5).map(a => new Coordinate(a(0), a(1).toInt, a(3), a(4))).toArray
    }

    val sortedCoordinates = coordinates.sortWith { case (c1, c2) => c1.compare(c2) < 0 }

    assert(sortedCoordinates.sameElements(coordinates))
  }
}<|MERGE_RESOLUTION|>--- conflicted
+++ resolved
@@ -35,17 +35,16 @@
     val vdsNew = LoadVCF(sc, outFile, nPartitions = Some(10))
 
     // test that new VDS is same as old VDS
-<<<<<<< HEAD
-    println(stateOrig.vds.metadata == stateNew.vds.metadata)
-    val rdd1 = stateOrig.vds.rdd.map{case (v,va,gs) => (v, gs)}.collect().toMap
-    val rdd2 = stateNew.vds.rdd.map{case (v,va,gs) => (v, gs)}.collect().toMap
-    val ann1 = stateOrig.vds.variantsAndAnnotations.collect().toMap
-    val ann2 = stateNew.vds.variantsAndAnnotations.collect().toMap
+    println(vdsOrig.metadata == vdsNew.metadata)
+    val rdd1 = vdsOrig.rdd.map{case (v,va,gs) => (v, gs)}.collect().toMap
+    val rdd2 = vdsNew.rdd.map{case (v,va,gs) => (v, gs)}.collect().toMap
+    val ann1 = vdsOrig.variantsAndAnnotations.collect().toMap
+    val ann2 = vdsNew.variantsAndAnnotations.collect().toMap
 
     rdd1.foreach {
       case (v, gs) =>
         val gs2 = rdd2(v)
-        if (!(gs.sameElements(gs2))) {
+        if (!gs.sameElements(gs2)) {
           println(s"ERROR FOLLOWING ($v):")
           println(gs)
           println(gs2)
@@ -62,8 +61,8 @@
     }
 
 
-//    println(stateOrig.vds.variants.collect().toIndexedSeq == stateNew.vds.variants.collect().toIndexedSeq)
-//    println(stateOrig.vds.variants.collect().toSet == stateNew.vds.variants.collect().toSet)
+//    println(vdsOrig.variants.collect().toIndexedSeq == vdsNew.variants.collect().toIndexedSeq)
+//    println(vdsOrig.variants.collect().toSet == vdsNew.variants.collect().toSet)
 //    println(rdd1(0))
 //    println(rdd2(0))
 //    rdd1.zip(rdd2).foreach {
@@ -72,10 +71,7 @@
 //          println(a)
 //          println(b)
 //    }
-    assert(stateOrig.vds.same(stateNew.vds))
-=======
     assert(vdsOrig.same(vdsNew))
->>>>>>> 5a3981ee
   }
 
   @Test def testSorted() {
