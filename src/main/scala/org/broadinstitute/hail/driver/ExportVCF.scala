package org.broadinstitute.hail.driver

import org.apache.spark.RangePartitioner
import org.broadinstitute.hail.Utils._
import org.broadinstitute.hail.variant.{Variant, Genotype}
import org.broadinstitute.hail.annotations.{VCFSignature, AnnotationData}
import org.kohsuke.args4j.{Option => Args4jOption}
import java.time._

object ExportVCF extends Command {

  class Options extends BaseOptions {
    @Args4jOption(required = true, name = "-o", aliases = Array("--output"), usage = "Output file")
    var output: String = _
    @Args4jOption(required = true, name = "-t", aliases = Array("--tmpdir"), usage = "Directory for temporary files")
    var tmpdir: String = _
  }

  def newOptions = new Options

  def name = "exportvcf"

  def description = "Write current dataset as VCF file"

  def run(state: State, options: Options): State = {
    val vds = state.vds
    val varAnnSig = vds.metadata.variantAnnotationSignatures

    def header: String = {
      val today = LocalDate.now.toString
      val sampleIds: Array[String] = vds.localSamples.map(vds.sampleIds)
      val version = "##fileformat=VCFv4.2\n"
      val date = s"##fileDate=$today\n"
      val source = "##source=Hailv0.0\n" // might be good to have a version variable

      val format =
        """##FORMAT=<ID=GT,Number=1,Type=String,Description="Genotype">
##FORMAT=<ID=AD,Number=R,Type=Integer,Description="Allelic depths for the ref and alt alleles in the order listed">
##FORMAT=<ID=DP,Number=1,Type=Integer,Description="Read Depth">
##FORMAT=<ID=GQ,Number=1,Type=Integer,Description="Genotype Quality">
##FORMAT=<ID=PL,Number=G,Type=Integer,Description="Normalized, Phred-scaled likelihoods for genotypes as defined in the VCF specification">"""

      val filterHeader = vds.metadata.filters.map { case (key, desc) => s"""##FILTER=<ID=$key,Description="$desc">""" }.mkString("\n")

      val infoHeader = vds.metadata.variantAnnotationSignatures.getMap("info") match {
        case Some(m) => m.map { case (key, sig) =>
          val vcfsig = sig.asInstanceOf[VCFSignature]
          val vcfsigType = vcfsig.vcfType
          val vcfsigNumber = vcfsig.number
          val vcfsigDesc = vcfsig.description
          s"""##INFO=<ID=$key,Number=$vcfsigNumber,Type=$vcfsigType,Description="$vcfsigDesc">"""
        }.mkString("\n") + "\n"
        case None => ""
      }

      val headerFragment = "#CHROM\tPOS\tID\tREF\tALT\tQUAL\tFILTER\tINFO\tFORMAT\t"

      val sb = new StringBuilder()
      sb.append(version)
      sb.append(date)
      sb.append(source)
      sb.append(format)
      sb.append("\n")
      sb.append(filterHeader)
      sb.append("\n")
      sb.append(infoHeader)
      sb.append(headerFragment)
      sb.append(sampleIds.mkString("\t"))
      sb.append("\n")
      sb.result()
    }

    def vcfRow(v: Variant, a: AnnotationData, gs: Iterable[Genotype]): String = {
      val id = a.getVal("rsid").getOrElse(".")
      val qual = a.getVal("qual").getOrElse(".")
      val filter = a.getVal("filters").getOrElse(".")
      val info = if (a.hasMap("info")) a.maps("info").toArray.sorted.map { case (k, v) =>
        val sig = varAnnSig.getInMap("info", k).get.asInstanceOf[VCFSignature]
        if (sig.vcfType != "Flag") s"$k=$v" else s"$k"
      }.mkString(";") else "."

      val format = "GT:AD:DP:GQ:PL"

      val sb = new StringBuilder()
      sb.append(v.contig)
      sb.append("\t")
      sb.append(v.start)
      sb.append("\t")
      sb.append(id)
      sb.append("\t")
      sb.append(v.ref)
      sb.append("\t")
      sb.append(v.alt)
      sb.append("\t")
      sb.append(qual)
      sb.append("\t")
      sb.append(filter)
      sb.append("\t")
      sb.append(info)
      sb.append("\t")
      sb.append(format)
      sb.append("\t")
      sb.append(gs.map {
        _.toString
      }.mkString("\t"))
      sb.result()
    }

<<<<<<< HEAD
    hadoopDelete(options.output, state.hadoopConf, true)

    vds.rdd.repartitionAndSortWithinPartitions(new RangePartitioner[Variant,Iterable[Genotype]](vds.rdd.partitions.length,vds.rdd))
      .map{case (v,gs) => vcfRow(v,gs)}.writeBGzipFile(options.output,header,options.tmpdir)
=======
    val kvRDD = vds.rdd.map{ case (v,a,gs) => (v,(a,gs))}
    kvRDD
      .repartitionAndSortWithinPartitions(new RangePartitioner[Variant, (AnnotationData, Iterable[Genotype])](vds.rdd.partitions.length,kvRDD))
      .map { case (v, (a, gs)) => vcfRow(v, a, gs) }
      .writeTableSingleFile(options.tmpdir, options.output, header, deleteTmpFiles = true)
>>>>>>> d4d8f7d8
    state
  }
}<|MERGE_RESOLUTION|>--- conflicted
+++ resolved
@@ -106,18 +106,13 @@
       sb.result()
     }
 
-<<<<<<< HEAD
     hadoopDelete(options.output, state.hadoopConf, true)
 
-    vds.rdd.repartitionAndSortWithinPartitions(new RangePartitioner[Variant,Iterable[Genotype]](vds.rdd.partitions.length,vds.rdd))
-      .map{case (v,gs) => vcfRow(v,gs)}.writeBGzipFile(options.output,header,options.tmpdir)
-=======
     val kvRDD = vds.rdd.map{ case (v,a,gs) => (v,(a,gs))}
     kvRDD
       .repartitionAndSortWithinPartitions(new RangePartitioner[Variant, (AnnotationData, Iterable[Genotype])](vds.rdd.partitions.length,kvRDD))
       .map { case (v, (a, gs)) => vcfRow(v, a, gs) }
       .writeTableSingleFile(options.tmpdir, options.output, header, deleteTmpFiles = true)
->>>>>>> d4d8f7d8
     state
   }
 }