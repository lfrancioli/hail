--- conflicted
+++ resolved
@@ -151,46 +151,8 @@
       }
     */
 
-<<<<<<< HEAD
-    val commands = Array(
-      Cache,
-      Count,
-      DownsampleVariants,
-      ExportPlink,
-      ExportGenotypes,
-      ExportSamples,
-      ExportVariants,
-      ExportVCF,
-      FilterGenotypes,
-      FamSummary,
-      FilterVariants,
-      FilterSamples,
-      GenDataset,
-      GQByDP,
-      ImportVCF,
-      LinearRegressionCommand,
-      MendelErrorsCommand,
-      SplitMulti,
-      PCA,
-      Read,
-      RenameSamples,
-      Repartition,
-      SampleQC,
-      SexCheck,
-      ShowAnnotations,
-      VariantQC,
-      Write
-    )
-
-    val nameCommand = commands
-      .map(c => (c.name, c))
-      .toMap
-
-    val splitArgs: Array[Array[String]] = splitBefore[String](args, (arg: String) => nameCommand.contains(arg))
-=======
     val commandNames = ToplevelCommands.commandNames
     val splitArgs: Array[Array[String]] = splitBefore[String](args, (arg: String) => commandNames.contains(arg))
->>>>>>> 77b5989c
 
     val globalArgs = splitArgs(0)
 
