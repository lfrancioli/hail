--- conflicted
+++ resolved
@@ -167,12 +167,9 @@
     val jar = getClass.getProtectionDomain.getCodeSource.getLocation.toURI.getPath
     sc.addJar(jar)
 
-<<<<<<< HEAD
-=======
     HailConfiguration.installDir = new File(jar).getParent + "/.."
     HailConfiguration.tmpDir = options.tmpDir
 
->>>>>>> 0de74ce7
     val sqlContext = new org.apache.spark.sql.SQLContext(sc)
 
     val times = mutable.ArrayBuffer.empty[(String, Long)]
