--- conflicted
+++ resolved
@@ -70,11 +70,7 @@
     run(state, options)
   }
 
-<<<<<<< HEAD
-  def run(state: State, args: Array[String] = Array.empty[String]): State =
-=======
   def run(state: State, args: Array[String] = Array.empty): State =
->>>>>>> e84dcac4
     runCommand(state, parseArgs(args))
 
   protected def run(state: State, options: Options): State
