package org.broadinstitute.hail.driver

import org.broadinstitute.hail.Utils._
import org.broadinstitute.hail.annotations.Annotation
import org.kohsuke.args4j.{Option => Args4jOption}

object ShowAnnotations extends Command {

  class Options extends BaseOptions {
    @Args4jOption(name = "-o", aliases = Array("--output"), usage = "Output file")
    var output: String = _

    @Args4jOption(name = "--attributes", usage = "Print attributes on all fields")
    var attributes: Boolean = _
  }

  def newOptions = new Options

  def name = "showannotations"

  def description = "Shows the signatures for all annotations currently stored in the dataset"

  override def supportsMultiallelic = true

  def run(state: State, options: Options): State = {
    val vds = state.vds

    if (vds == null)
      fatal("showannotations requires a non-null variant dataset, import or read one first")

    val sb = new StringBuilder()
    sb.append("Sample annotations:\n")
    sb.append("sa: ")
    vds.metadata.saSignature.pretty(sb, 0, 0, printAttrs = options.attributes)

    sb += '\n'
    sb += '\n'

    sb.append("Variant annotations:\n")
<<<<<<< HEAD
    val rows = vds.variantsAndAnnotations.take(100).map(_._2)
    val zipped = Annotation.zipAnnotations(rows)
    vds.metadata.vaSignature.prettyWithValues(sb, zipped, 0, Vector("va"), 0)
//    vds.metadata.vaSignature.pretty(sb, 0, Vector("va"), 0)
=======
    sb.append("va: ")
    vds.metadata.vaSignature.pretty(sb, 0, 0, printAttrs = options.attributes)
    sb += '\n'
>>>>>>> 29443d36

    val result = sb.result()
    options.output match {
      case null => print(result)
      case out => writeTextFile(out, vds.sparkContext.hadoopConfiguration) { dos =>
        dos.write(result)
      }
    }

    state
  }
}<|MERGE_RESOLUTION|>--- conflicted
+++ resolved
@@ -37,16 +37,9 @@
     sb += '\n'
 
     sb.append("Variant annotations:\n")
-<<<<<<< HEAD
-    val rows = vds.variantsAndAnnotations.take(100).map(_._2)
-    val zipped = Annotation.zipAnnotations(rows)
-    vds.metadata.vaSignature.prettyWithValues(sb, zipped, 0, Vector("va"), 0)
-//    vds.metadata.vaSignature.pretty(sb, 0, Vector("va"), 0)
-=======
     sb.append("va: ")
     vds.metadata.vaSignature.pretty(sb, 0, 0, printAttrs = options.attributes)
     sb += '\n'
->>>>>>> 29443d36
 
     val result = sb.result()
     options.output match {
