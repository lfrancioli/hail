--- conflicted
+++ resolved
@@ -642,10 +642,6 @@
     getRandomName
   }
 
-<<<<<<< HEAD
-  def hadoopCopyMerge(srcFilenames: Array[String], destFilename: String, hConf: hadoop.conf.Configuration,
-    deleteSource: Boolean = true) {
-=======
   def hadoopGlobAndSort(filename: String, hConf: hadoop.conf.Configuration): Array[FileStatus] = {
     val fs = hadoopFS(filename, hConf)
     val path = new hadoop.fs.Path(filename)
@@ -658,7 +654,6 @@
   }
 
   def hadoopCopyMerge(srcFilenames: Array[String], destFilename: String, hConf: hadoop.conf.Configuration, deleteSource: Boolean = true) {
->>>>>>> 77795d51
 
     val destPath = new hadoop.fs.Path(destFilename)
     val destFS = hadoopFS(destFilename, hConf)
@@ -669,12 +664,7 @@
 
     val srcFileStatuses = srcFilenames.flatMap(f => hadoopGlobAndSort(f, hConf))
     require(srcFileStatuses.forall {
-<<<<<<< HEAD
-      case fileStatus =>
-        fileStatus.getPath != destPath && fileStatus.isFile
-=======
       fileStatus => fileStatus.getPath != destPath && fileStatus.isFile
->>>>>>> 77795d51
     })
 
     val outputStream = destFS.create(destPath)
