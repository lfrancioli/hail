--- conflicted
+++ resolved
@@ -178,6 +178,8 @@
 
   def schema: DataType
 
+  def str(a: Annotation): String = if (a == null) "NA" else a.toString
+
   def requiresConversion: Boolean = false
 
   def makeSparkWritable(a: Annotation): Annotation = a
@@ -310,6 +312,9 @@
     a.asInstanceOf[IndexedSeq[_]].forall(elementType.typeCheck))
 
   def schema = ArrayType(elementType.schema)
+
+  override def str(a: Annotation): String = compact(makeJSON(a))
+
 
   def selfMakeJSON(a: Annotation): JValue = {
     val arr = a.asInstanceOf[Seq[Any]]
@@ -351,6 +356,8 @@
     elementType.pretty(sb, indent, printAttrs)
     sb.append("]")
   }
+
+  override def str(a: Annotation): String = compact(makeJSON(a))
 
   def selfMakeJSON(a: Annotation): JValue = {
     val arr = a.asInstanceOf[Seq[Any]]
@@ -728,6 +735,8 @@
           //        StructField(f.name, f.`type`.schema)
         })
   }
+
+  override def str(a: Annotation): String = compact(makeJSON(a))
 
   def selfMakeJSON(a: Annotation): JValue = {
     val row = a.asInstanceOf[Row]
@@ -1067,7 +1076,6 @@
     case (t: TStruct, _) =>
       val Some(f) = t.selfField(rhs)
       val i = f.index
-<<<<<<< HEAD
       AST.evalCompose[Row](ec, lhs)(_.get(i))
 
     case (TInt, "toInt") => lhs.eval(ec)
@@ -1110,109 +1118,62 @@
     case (TArray(_), "length") => AST.evalCompose[IndexedSeq[_]](ec, lhs)(_.length)
     case (TArray(_), "isEmpty") => AST.evalCompose[IndexedSeq[_]](ec, lhs)(_.isEmpty)
 
+    case (TArray(TInt), "sum") =>
+      AST.evalCompose[IndexedSeq[_]](ec, lhs)(_.filter(x => x != null).map(_.asInstanceOf[Int]).sum)
+    case (TArray(TLong), "sum") =>
+      AST.evalCompose[IndexedSeq[_]](ec, lhs)(_.filter(x => x != null).map(_.asInstanceOf[Long]).sum)
+    case (TArray(TFloat), "sum") =>
+      AST.evalCompose[IndexedSeq[_]](ec, lhs)(_.filter(x => x != null).map(_.asInstanceOf[Float]).sum)
+    case (TArray(TDouble), "sum") =>
+      AST.evalCompose[IndexedSeq[_]](ec, lhs)(_.filter(x => x != null).map(_.asInstanceOf[Double]).sum)
+
+    case (TArray(TInt), "min") =>
+      AST.evalCompose[IndexedSeq[_]](ec, lhs)(_.filter(x => x != null).map(_.asInstanceOf[Int]).min)
+    case (TArray(TLong), "min") =>
+      AST.evalCompose[IndexedSeq[_]](ec, lhs)(_.filter(x => x != null).map(_.asInstanceOf[Long]).min)
+    case (TArray(TFloat), "min") =>
+      AST.evalCompose[IndexedSeq[_]](ec, lhs)(_.filter(x => x != null).map(_.asInstanceOf[Float]).min)
+    case (TArray(TDouble), "min") =>
+      AST.evalCompose[IndexedSeq[_]](ec, lhs)(_.filter(x => x != null).map(_.asInstanceOf[Double]).min)
+
+    case (TArray(TInt), "max") =>
+      AST.evalCompose[IndexedSeq[_]](ec, lhs)(_.filter(x => x != null).map(_.asInstanceOf[Int]).max)
+    case (TArray(TLong), "max") =>
+      AST.evalCompose[IndexedSeq[_]](ec, lhs)(_.filter(x => x != null).map(_.asInstanceOf[Long]).max)
+    case (TArray(TFloat), "max") =>
+      AST.evalCompose[IndexedSeq[_]](ec, lhs)(_.filter(x => x != null).map(_.asInstanceOf[Float]).max)
+    case (TArray(TDouble), "max") =>
+      AST.evalCompose[IndexedSeq[_]](ec, lhs)(_.filter(x => x != null).map(_.asInstanceOf[Double]).max)
+
     case (TSet(_), "size") => AST.evalCompose[IndexedSeq[_]](ec, lhs)(_.size)
     case (TSet(_), "isEmpty") => AST.evalCompose[IndexedSeq[_]](ec, lhs)(_.isEmpty)
-  }
-=======
-      AST.evalCompose[Row](c, lhs)(_.get(i))
-
-    case (TInt, "toInt") => lhs.eval(c)
-    case (TInt, "toLong") => AST.evalCompose[Int](c, lhs)(_.toLong)
-    case (TInt, "toFloat") => AST.evalCompose[Int](c, lhs)(_.toFloat)
-    case (TInt, "toDouble") => AST.evalCompose[Int](c, lhs)(_.toDouble)
-
-    case (TLong, "toInt") => AST.evalCompose[Long](c, lhs)(_.toInt)
-    case (TLong, "toLong") => lhs.eval(c)
-    case (TLong, "toFloat") => AST.evalCompose[Long](c, lhs)(_.toFloat)
-    case (TLong, "toDouble") => AST.evalCompose[Long](c, lhs)(_.toDouble)
-
-    case (TFloat, "toInt") => AST.evalCompose[Float](c, lhs)(_.toInt)
-    case (TFloat, "toLong") => AST.evalCompose[Float](c, lhs)(_.toLong)
-    case (TFloat, "toFloat") => lhs.eval(c)
-    case (TFloat, "toDouble") => AST.evalCompose[Float](c, lhs)(_.toDouble)
-
-    case (TDouble, "toInt") => AST.evalCompose[Double](c, lhs)(_.toInt)
-    case (TDouble, "toLong") => AST.evalCompose[Double](c, lhs)(_.toLong)
-    case (TDouble, "toFloat") => AST.evalCompose[Double](c, lhs)(_.toFloat)
-    case (TDouble, "toDouble") => lhs.eval(c)
-
-    case (TString, "toInt") => AST.evalCompose[String](c, lhs)(_.toInt)
-    case (TString, "toLong") => AST.evalCompose[String](c, lhs)(_.toLong)
-    case (TString, "toFloat") => AST.evalCompose[String](c, lhs)(_.toFloat)
-    case (TString, "toDouble") => AST.evalCompose[String](c, lhs)(_.toDouble)
-
-    case (TInt, "abs") => AST.evalCompose[Int](c, lhs)(_.abs)
-    case (TLong, "abs") => AST.evalCompose[Long](c, lhs)(_.abs)
-    case (TFloat, "abs") => AST.evalCompose[Float](c, lhs)(_.abs)
-    case (TDouble, "abs") => AST.evalCompose[Double](c, lhs)(_.abs)
-
-    case (TInt, "signum") => AST.evalCompose[Int](c, lhs)(_.signum)
-    case (TLong, "signum") => AST.evalCompose[Long](c, lhs)(_.signum)
-    case (TFloat, "signum") => AST.evalCompose[Float](c, lhs)(_.signum)
-    case (TDouble, "signum") => AST.evalCompose[Double](c, lhs)(_.signum)
-
-    case (TString, "length") => AST.evalCompose[String](c, lhs)(_.length)
-
-    case (TArray(_), "length") => AST.evalCompose[IndexedSeq[_]](c, lhs)(_.length)
-    case (TArray(_), "isEmpty") => AST.evalCompose[IndexedSeq[_]](c, lhs)(_.isEmpty)
-
-    case (TArray(TInt), "sum") =>
-      AST.evalCompose[IndexedSeq[_]](c, lhs)(_.filter(x => x != null).map(_.asInstanceOf[Int]).sum)
-    case (TArray(TLong), "sum") =>
-      AST.evalCompose[IndexedSeq[_]](c, lhs)(_.filter(x => x != null).map(_.asInstanceOf[Long]).sum)
-    case (TArray(TFloat), "sum") =>
-      AST.evalCompose[IndexedSeq[_]](c, lhs)(_.filter(x => x != null).map(_.asInstanceOf[Float]).sum)
-    case (TArray(TDouble), "sum") =>
-      AST.evalCompose[IndexedSeq[_]](c, lhs)(_.filter(x => x != null).map(_.asInstanceOf[Double]).sum)
-
-    case (TArray(TInt), "min") =>
-      AST.evalCompose[IndexedSeq[_]](c, lhs)(_.filter(x => x != null).map(_.asInstanceOf[Int]).min)
-    case (TArray(TLong), "min") =>
-      AST.evalCompose[IndexedSeq[_]](c, lhs)(_.filter(x => x != null).map(_.asInstanceOf[Long]).min)
-    case (TArray(TFloat), "min") =>
-      AST.evalCompose[IndexedSeq[_]](c, lhs)(_.filter(x => x != null).map(_.asInstanceOf[Float]).min)
-    case (TArray(TDouble), "min") =>
-      AST.evalCompose[IndexedSeq[_]](c, lhs)(_.filter(x => x != null).map(_.asInstanceOf[Double]).min)
-
-    case (TArray(TInt), "max") =>
-      AST.evalCompose[IndexedSeq[_]](c, lhs)(_.filter(x => x != null).map(_.asInstanceOf[Int]).max)
-    case (TArray(TLong), "max") =>
-      AST.evalCompose[IndexedSeq[_]](c, lhs)(_.filter(x => x != null).map(_.asInstanceOf[Long]).max)
-    case (TArray(TFloat), "max") =>
-      AST.evalCompose[IndexedSeq[_]](c, lhs)(_.filter(x => x != null).map(_.asInstanceOf[Float]).max)
-    case (TArray(TDouble), "max") =>
-      AST.evalCompose[IndexedSeq[_]](c, lhs)(_.filter(x => x != null).map(_.asInstanceOf[Double]).max)
-
-    case (TSet(_), "size") => AST.evalCompose[IndexedSeq[_]](c, lhs)(_.size)
-    case (TSet(_), "isEmpty") => AST.evalCompose[IndexedSeq[_]](c, lhs)(_.isEmpty)
->>>>>>> 948fc620
 
     case (TSet(TInt), "sum") =>
-      AST.evalCompose[Set[_]](c, lhs)(_.filter(x => x != null).map(_.asInstanceOf[Int]).sum)
+      AST.evalCompose[Set[_]](ec, lhs)(_.filter(x => x != null).map(_.asInstanceOf[Int]).sum)
     case (TSet(TLong), "sum") =>
-      AST.evalCompose[Set[_]](c, lhs)(_.filter(x => x != null).map(_.asInstanceOf[Long]).sum)
+      AST.evalCompose[Set[_]](ec, lhs)(_.filter(x => x != null).map(_.asInstanceOf[Long]).sum)
     case (TSet(TFloat), "sum") =>
-      AST.evalCompose[Set[_]](c, lhs)(_.filter(x => x != null).map(_.asInstanceOf[Float]).sum)
+      AST.evalCompose[Set[_]](ec, lhs)(_.filter(x => x != null).map(_.asInstanceOf[Float]).sum)
     case (TSet(TDouble), "sum") =>
-      AST.evalCompose[Set[_]](c, lhs)(_.filter(x => x != null).map(_.asInstanceOf[Double]).sum)
+      AST.evalCompose[Set[_]](ec, lhs)(_.filter(x => x != null).map(_.asInstanceOf[Double]).sum)
 
     case (TSet(TInt), "min") =>
-      AST.evalCompose[Set[_]](c, lhs)(_.filter(x => x != null).map(_.asInstanceOf[Int]).min)
+      AST.evalCompose[Set[_]](ec, lhs)(_.filter(x => x != null).map(_.asInstanceOf[Int]).min)
     case (TSet(TLong), "min") =>
-      AST.evalCompose[Set[_]](c, lhs)(_.filter(x => x != null).map(_.asInstanceOf[Long]).min)
+      AST.evalCompose[Set[_]](ec, lhs)(_.filter(x => x != null).map(_.asInstanceOf[Long]).min)
     case (TSet(TFloat), "min") =>
-      AST.evalCompose[Set[_]](c, lhs)(_.filter(x => x != null).map(_.asInstanceOf[Float]).min)
+      AST.evalCompose[Set[_]](ec, lhs)(_.filter(x => x != null).map(_.asInstanceOf[Float]).min)
     case (TSet(TDouble), "min") =>
-      AST.evalCompose[Set[_]](c, lhs)(_.filter(x => x != null).map(_.asInstanceOf[Double]).min)
+      AST.evalCompose[Set[_]](ec, lhs)(_.filter(x => x != null).map(_.asInstanceOf[Double]).min)
 
     case (TSet(TInt), "max") =>
-      AST.evalCompose[Set[_]](c, lhs)(_.filter(x => x != null).map(_.asInstanceOf[Int]).max)
+      AST.evalCompose[Set[_]](ec, lhs)(_.filter(x => x != null).map(_.asInstanceOf[Int]).max)
     case (TSet(TLong), "max") =>
-      AST.evalCompose[Set[_]](c, lhs)(_.filter(x => x != null).map(_.asInstanceOf[Long]).max)
+      AST.evalCompose[Set[_]](ec, lhs)(_.filter(x => x != null).map(_.asInstanceOf[Long]).max)
     case (TSet(TFloat), "max") =>
-      AST.evalCompose[Set[_]](c, lhs)(_.filter(x => x != null).map(_.asInstanceOf[Float]).max)
+      AST.evalCompose[Set[_]](ec, lhs)(_.filter(x => x != null).map(_.asInstanceOf[Float]).max)
     case (TSet(TDouble), "max") =>
-      AST.evalCompose[Set[_]](c, lhs)(_.filter(x => x != null).map(_.asInstanceOf[Double]).max)
+      AST.evalCompose[Set[_]](ec, lhs)(_.filter(x => x != null).map(_.asInstanceOf[Double]).max)
   }
 }
 
@@ -1225,9 +1186,15 @@
 case class Apply(posn: Position, fn: String, args: Array[AST]) extends AST(posn, args) {
   override def typecheckThis(): BaseType = {
     (fn, args) match {
-      case ("isMissing", Array(a)) => TBoolean
-
-      case ("isDefined", Array(a)) => TBoolean
+      case ("isMissing", Array(a)) =>
+        if (!a.`type`.isInstanceOf[Type])
+          parseError(s"Got invalid argument `${a.`type`} to function `$fn'")
+        TBoolean
+
+      case ("isDefined", Array(a)) =>
+        if (!a.`type`.isInstanceOf[Type])
+          parseError(s"Got invalid argument `${a.`type`} to function `$fn'")
+        TBoolean
 
       case ("str", Array(a)) =>
         if (!a.`type`.isInstanceOf[Type])
@@ -1249,6 +1216,7 @@
     case ("str", Array(a)) =>
       val t = a.`type`.asInstanceOf[Type]
       val f = a.eval(c)
+      () => t.str(f())
       t match {
         case TArray(_) | TSet(_) | TStruct(_) => () => compact(t.makeJSON(f()))
         case _ => () => f().toString
@@ -1257,19 +1225,6 @@
 }
 
 case class ApplyMethod(posn: Position, lhs: AST, method: String, args: Array[AST]) extends AST(posn, lhs +: args) {
-<<<<<<< HEAD
-=======
-  override def typecheck(symTab: SymbolTable) {
-    (method, args) match {
-      case ("find", Array(Lambda(_, param, body))) =>
-        lhs.typecheck(symTab)
-
-        val elementType = lhs.`type` match {
-          case TArray(t) => t
-          case _ =>
-            parseError("no `$method' on non-array")
-        }
->>>>>>> 948fc620
 
   def getSymRefId(ast: AST): String = {
     ast match {
@@ -1281,12 +1236,64 @@
   override def typecheck(ec: EvalContext) {
     lhs.typecheck(ec)
     (lhs.`type`, method, args) match {
-      case (arr: TArray, "find", Array(Lambda(_, param, body))) =>
-        // index unused in typecheck
+      case (arr: TArray, "find", rhs) =>
+        lhs.typecheck(ec)
+
+        val (param, body) = rhs match {
+          case Array(Lambda(_, p, b)) => (p, b)
+          case _ => parseError(s"method `$method' expects a lambda function [param => Boolean], " +
+            s"e.g. `x => x < 5' or `tc => tc.canonical == 1'")
+        }
         body.typecheck(ec.copy(st = ec.st + ((param, (-1, arr.elementType)))))
         if (body.`type` != TBoolean)
-          parseError(s"expected Boolean, got `${body.`type`}' in first argument to `$method'")
+          parseError(s"method `$method' expects a lambda function [param => Boolean], got [param => ${body.`type`}]")
         `type` = arr.elementType
+
+      case (arr: TArray, "map", rhs) =>
+        lhs.typecheck(ec)
+
+        val (param, body) = rhs match {
+          case Array(Lambda(_, p, b)) => (p, b)
+          case _ => parseError(s"method `$method' expects a lambda function [param => Any], " +
+            s"e.g. `x => x * 10' or `tc => tc.gene_symbol'")
+        }
+
+        body.typecheck(ec.copy(st = ec.st + ((param, (-1, arr.elementType)))))
+
+        `type` =  body.`type` match {
+          case t: Type => TArray(t)
+          case error =>
+            parseError(s"method `$method' expects a lambda function [param => Any], got invalid mapping [param => $error]")
+        }
+
+      case (arr: TArray, "filter", rhs) =>
+        lhs.typecheck(ec)
+
+        val (param, body) = rhs match {
+          case Array(Lambda(_, p, b)) => (p, b)
+          case _ => parseError(s"method `$method' expects a lambda function [param => Boolean], " +
+            s"e.g. `x => x < 5' or `tc => tc.canonical == 1'")
+        }
+        body.typecheck(ec.copy(st = ec.st + ((param, (-1, arr.elementType)))))
+        if (body.`type` != TBoolean)
+          parseError(s"method `$method' expects a lambda function [param => Boolean], got [param => ${body.`type`}]")
+        `type` = arr
+
+      case (arr: TArray, "forall" | "exists", rhs) =>
+        lhs.typecheck(ec)
+
+        val elementType = arr.elementType
+
+        val (param, body) = rhs match {
+          case Array(Lambda(_, p, b)) => (p, b)
+          case _ => parseError(s"method `$method' expects a lambda function [param => Boolean], " +
+            s"e.g. `x => x < 5' or `tc => tc.canonical == 1'")
+        }
+        body.typecheck(ec.copy(st = ec.st + ((param, (-1, arr.elementType)))))
+        if (body.`type` != TBoolean)
+          parseError(s"method `$method' expects a lambda function [param => Boolean], got [param => ${body.`type`}]")
+
+        `type` = TBoolean
 
       case (agg: TAggregable, "count", rhs) =>
         rhs.foreach(_.typecheck(agg.ec))
@@ -1296,7 +1303,7 @@
         if (types != Seq(TBoolean)) {
           //          val plural1 = if (expected.length > 1) "s" else ""
           val plural = if (types.length != 1) "s" else ""
-          parseError(s"method `$method' expected 1 argument of type (Boolean), but got ${types.length} argument$plural${
+          parseError(s"method `$method' expects 1 argument of type (Boolean), but got ${types.length} argument$plural${
             if (types.nonEmpty) s" of type (${types.mkString(", ")})."
             else "."
           }")
@@ -1311,7 +1318,7 @@
         if (types != Seq(TBoolean)) {
           //          val plural1 = if (expected.length > 1) "s" else ""
           val plural = if (types.length != 1) "s" else ""
-          parseError(s"method `$method' expected 1 argument of type (Boolean), but got ${types.length} argument$plural${
+          parseError(s"method `$method' expects 1 argument of type (Boolean), but got ${types.length} argument$plural${
             if (types.nonEmpty) s" of type (${types.mkString(", ")})."
             else "."
           }")
@@ -1325,7 +1332,7 @@
 
         if (types.length != 1 || !types.head.isInstanceOf[TNumeric]) {
           val plural = if (types.length != 1) "s" else ""
-          parseError(s"method `$method' expected 1 argument of types (Numeric), but got ${types.length} argument$plural${
+          parseError(s"method `$method' expects 1 argument of types (Numeric), but got ${types.length} argument$plural${
             if (types.nonEmpty) s" of type (${types.mkString(", ")})."
             else "."
           }")
@@ -1346,7 +1353,7 @@
 
         if (types.length != 2 || types.head != TBoolean || !types(1).isInstanceOf[TNumeric]) {
           val plural = if (types.length != 1) "s" else ""
-          parseError(s"method `$method' expected 2 arguments of types (Boolean, Numeric), but got ${types.length} argument$plural${
+          parseError(s"method `$method' expects 2 arguments of types (Boolean, Numeric), but got ${types.length} argument$plural${
             if (types.nonEmpty) s" of type (${types.mkString(", ")})."
             else "."
           }")
@@ -1360,65 +1367,15 @@
         `type` = TStruct(("mean", TDouble), ("stdev", TDouble), ("min", t),
           ("max", t), ("nNotMissing", TLong), ("sum", sumT))
 
-      case ("map", Array(Lambda(_, param, body))) =>
-        lhs.typecheck(symTab)
-
-        val elementType = lhs.`type` match {
-          case TArray(t) => t
-          case _ =>
-            parseError("no `$method' on non-array")
-        }
-
-        body.typecheck(symTab + (param ->(-1, elementType)))
-
-        val bt = body.`type` match {
-          case t: Type => t
-          case error => parseError(s"cannot map an array to type `${body.`type`}'")
-        }
-
-        `type` = TArray(bt)
-
-
-      case ("filter", Array(Lambda(_, param, body))) =>
-        lhs.typecheck(symTab)
-
-        val elementType = lhs.`type` match {
-          case TArray(t) => t
-          case _ =>
-            parseError("no `$method' on non-array")
-        }
-
-        `type` = lhs.`type`
-
-        // index unused in typecheck
-        body.typecheck(symTab + (param ->(-1, elementType)))
-        if (body.`type` != TBoolean)
-          fatal(s"expected Boolean, got `${body.`type`}' in first argument to `$method'")
-
-      case ("forall" | "exists", Array(Lambda(_, param, body))) =>
-        lhs.typecheck(symTab)
-
-        val elementType = lhs.`type` match {
-          case TArray(t) => t
-          case _ =>
-            parseError("no `$method' on non-array")
-        }
-
-        `type` = TBoolean
-
-        // index unused in typecheck
-        body.typecheck(symTab + (param ->(-1, elementType)))
-        if (body.`type` != TBoolean)
-          fatal(s"expected Boolean, got `${body.`type`}' in first argument to `$method'")
-
       case _ =>
         super.typecheck(ec)
     }
   }
 
   override def typecheckThis(): BaseType = {
-    (lhs.`type`, method, args.map(_.`type`)) match {
-      case (TArray(elementType), "contains", Array(TString)) => TBoolean
+    val rhsTypes = args.map(_.`type`)
+    (lhs.`type`, method, rhsTypes) match {
+      case (TArray(elementType), "contains", Array(t)) => TBoolean
       case (TArray(TString), "mkString", Array(TString)) => TString
       case (TSet(elementType), "contains", Array(TString)) => TBoolean
       case (TString, "split", Array(TString)) => TArray(TString)
@@ -1432,7 +1389,7 @@
         t
 
       case (t, _, _) =>
-        parseError(s"`no matching signature for `$method' on `$t'")
+        parseError(s"`no matching signature for `$method(${rhsTypes.mkString(", ")})' on `$t'")
     }
   }
 
@@ -1442,6 +1399,7 @@
       val localA = ec.a
       localA += null
       val bodyFn = body.eval(ec.copy(st = ec.st + (param ->(localIdx, returnType))))
+
       AST.evalCompose[IndexedSeq[_]](ec, lhs) { case is =>
         def f(i: Int): Any =
           if (i < is.length) {
@@ -1458,7 +1416,61 @@
         f(0)
       }
 
-<<<<<<< HEAD
+    case (returnType, "map", Array(Lambda(_, param, body))) =>
+      val localIdx = ec.a.length
+      val localA = ec.a
+      localA += null
+      val bodyFn = body.eval(ec.copy(st = ec.st + (param ->(localIdx, returnType))))
+
+      AST.evalCompose[IndexedSeq[_]](ec, lhs) { case is =>
+        is.map { elt =>
+          localA(localIdx) = elt
+          bodyFn()
+        }
+      }
+
+    case (returnType, "filter", Array(Lambda(_, param, body))) =>
+      val localIdx = ec.a.length
+      val localA = ec.a
+      localA += null
+      val bodyFn = body.eval(ec.copy(st = ec.st + (param ->(localIdx, returnType))))
+
+      AST.evalCompose[IndexedSeq[_]](ec, lhs) { case is =>
+        is.filter { elt =>
+          localA(localIdx) = elt
+          val r = bodyFn()
+          r.asInstanceOf[Boolean]
+        }
+      }
+
+    case (returnType, "forall", Array(Lambda(_, param, body))) =>
+      val localIdx = ec.a.length
+      val localA = ec.a
+      localA += null
+      val bodyFn = body.eval(ec.copy(st = ec.st + (param ->(localIdx, returnType))))
+
+      AST.evalCompose[IndexedSeq[_]](ec, lhs) { case is =>
+        is.forall { elt =>
+          localA(localIdx) = elt
+          val r = bodyFn()
+          r.asInstanceOf[Boolean]
+        }
+      }
+
+    case (returnType, "exists", Array(Lambda(_, param, body))) =>
+      val localIdx = ec.a.length
+      val localA = ec.a
+      localA += null
+      val bodyFn = body.eval(ec.copy(st = ec.st + (param ->(localIdx, returnType))))
+
+      AST.evalCompose[IndexedSeq[_]](ec, lhs) { case is =>
+        is.exists { elt =>
+          localA(localIdx) = elt
+          val r = bodyFn()
+          r.asInstanceOf[Boolean]
+        }
+      }
+
     case (agg, "count", Array(predicate)) =>
       val newContext = agg.asInstanceOf[TAggregable].ec
       val localA = newContext.a
@@ -1615,63 +1627,6 @@
       localFunctions += ((() => new StatCounter, seqOp, combOp, localIdx))
       AST.evalCompose[Any](ec, lhs) { case a => getOp(localA(localIdx)) }
 
-=======
-    case (returnType, "map", Array(Lambda(_, param, body))) =>
-      val localIdx = c.a.length
-      c.a += null
-      val bodyFn = body.eval(c.copy(
-        symTab = c.symTab + (param ->(localIdx, returnType))))
-      val localA = c.a
-      AST.evalCompose[IndexedSeq[_]](c, lhs) { case is =>
-        is.map { elt =>
-          localA(localIdx) = elt
-          bodyFn()
-        }
-      }
-
-    case (returnType, "filter", Array(Lambda(_, param, body))) =>
-      val localIdx = c.a.length
-      c.a += null
-      val bodyFn = body.eval(c.copy(
-        symTab = c.symTab + (param ->(localIdx, returnType))))
-      val localA = c.a
-      AST.evalCompose[IndexedSeq[_]](c, lhs) { case is =>
-        is.filter { elt =>
-          localA(localIdx) = elt
-          val r = bodyFn()
-          r.asInstanceOf[Boolean]
-        }
-      }
-
-    case (returnType, "forall", Array(Lambda(_, param, body))) =>
-      val localIdx = c.a.length
-      c.a += null
-      val bodyFn = body.eval(c.copy(
-        symTab = c.symTab + (param ->(localIdx, returnType))))
-      val localA = c.a
-      AST.evalCompose[IndexedSeq[_]](c, lhs) { case is =>
-        is.forall { elt =>
-          localA(localIdx) = elt
-          val r = bodyFn()
-          r.asInstanceOf[Boolean]
-        }
-      }
-
-    case (returnType, "exists", Array(Lambda(_, param, body))) =>
-      val localIdx = c.a.length
-      c.a += null
-      val bodyFn = body.eval(c.copy(
-        symTab = c.symTab + (param ->(localIdx, returnType))))
-      val localA = c.a
-      AST.evalCompose[IndexedSeq[_]](c, lhs) { case is =>
-        is.exists { elt =>
-          localA(localIdx) = elt
-          val r = bodyFn()
-          r.asInstanceOf[Boolean]
-        }
-      }
-
->>>>>>> 948fc620
     case (_, "orElse", Array(a)) =>
       val f1 = lhs.eval(ec)
       val f2 = a.eval(ec)
@@ -1688,11 +1643,7 @@
     case (TArray(TString), "mkString", Array(a)) =>
       AST.evalCompose[IndexedSeq[String], String](ec, lhs, a) { case (s, t) => s.mkString(t) }
     case (TSet(elementType), "contains", Array(a)) =>
-<<<<<<< HEAD
-      AST.evalCompose[IndexedSeq[Any], Any](ec, lhs, a) { case (a, x) => a.contains(x) }
-=======
-      AST.evalCompose[Set[Any], Any](c, lhs, a) { case (a, x) => a.contains(x) }
->>>>>>> 948fc620
+      AST.evalCompose[Set[Any], Any](ec, lhs, a) { case (a, x) => a.contains(x) }
 
     case (TString, "split", Array(a)) =>
       AST.evalCompose[String, String](ec, lhs, a) { case (s, p) => s.split(p): IndexedSeq[String] }
@@ -1750,15 +1701,12 @@
 }
 
 case class BinaryOp(posn: Position, lhs: AST, operation: String, rhs: AST) extends AST(posn, lhs, rhs) {
-<<<<<<< HEAD
   def eval(ec: EvalContext): () => Any = ((operation, `type`): @unchecked) match {
-    case ("+", TString) => AST.evalCompose[String, String](ec, lhs, rhs)(_ + _)
+    case ("+", TString) =>
+      val lhsT = lhs.`type`.asInstanceOf[Type]
+      val rhsT = rhs.`type`.asInstanceOf[Type]
+      AST.evalCompose[String, String](ec, lhs, rhs){(left, right) => lhsT.str(left) + rhsT.str(right) }
     case ("~", TBoolean) => AST.evalCompose[String, String](ec, lhs, rhs) { (s, t) =>
-=======
-  def eval(c: EvalContext): () => Any = ((operation, `type`): @unchecked) match {
-    case ("+", TString) => AST.evalCompose[Any, Any](c, lhs, rhs)(_.toString + _.toString)
-    case ("~", TBoolean) => AST.evalCompose[String, String](c, lhs, rhs) { (s, t) =>
->>>>>>> 948fc620
       s.r.findFirstIn(t).isDefined
     }
 
@@ -1826,8 +1774,8 @@
   }
 
   override def typecheckThis(): BaseType = (lhs.`type`, operation, rhs.`type`) match {
-    case (_, "+", TString) => TString
-    case (TString, "+", _) => TString
+    case (t: Type, "+", TString) => TString
+    case (TString, "+", t: Type) => TString
     case (TString, "~", TString) => TBoolean
     case (TBoolean, "||", TBoolean) => TBoolean
     case (TBoolean, "&&", TBoolean) => TBoolean
