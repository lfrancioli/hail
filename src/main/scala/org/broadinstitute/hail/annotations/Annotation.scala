--- conflicted
+++ resolved
@@ -36,84 +36,4 @@
   def apply(args: Any*): Annotation = Row.fromSeq(args)
 
   def fromSeq(values: Seq[Any]): Annotation = Row.fromSeq(values)
-<<<<<<< HEAD
-
-  def fromJson(jv: JValue, t: BaseType, parent: String): Annotation = {
-    implicit val formats = Serialization.formats(NoTypeHints)
-
-    (jv, t) match {
-      case (JNull | JNothing, _) => null
-      case (JInt(x), TInt) => x.toInt
-      case (JInt(x), TLong) => x.toLong
-      case (JInt(x), TDouble) => x.toDouble
-      case (JInt(x), TString) => x.toString
-      case (JDouble(x), TDouble) => x
-      case (JDouble(x), TFloat) => x.toFloat
-      case (JString(x), TString) => x
-      case (JString(x), TChar) => x
-      case (JString(x), TDouble) =>
-        if (x.startsWith("-:"))
-          x.drop(2).toDouble
-        else
-          x.toDouble
-      case (JBool(x), TBoolean) => x
-
-      case (JObject(jfields), t: TStruct) =>
-        if (t.size == 0)
-          Annotation.empty
-        else {
-          val a = Array.fill[Any](t.size)(null)
-
-          for ((name, jv2) <- jfields) {
-            t.selfField(name) match {
-              case Some(f) =>
-                a(f.index) = fromJson(jv2, f.`type`, parent + "." + name)
-
-              case None =>
-                warn(s"Signature for $parent has no field $name")
-            }
-          }
-
-          Annotation(a: _*)
-        }
-      case (_, TAltAllele) =>
-        jv.extract[AltAllele]
-      case (_, TVariant) =>
-        jv.extract[JSONExtractVariant].toVariant
-      case (_, TGenotype) =>
-        jv.extract[JSONExtractGenotype].toGenotype
-
-      case (JArray(a), TArray(elementType)) =>
-        a.iterator.map(jv2 => fromJson(jv2, elementType, parent + ".<array>")).toArray[Any]: IndexedSeq[Any]
-
-      case (JArray(a), TSet(elementType)) =>
-        a.iterator.map(jv2 => fromJson(jv2, elementType, parent + ".<array>")).toSet[Any]
-
-      case _ =>
-        warn(s"Can't convert json value $jv to signature $t for $parent.")
-        null
-    }
-  }
-
-  case class JSONExtractGenotype(
-    gt: Option[Int],
-    ad: Option[Array[Int]],
-    dp: Option[Int],
-    gq: Option[Int],
-    pl: Option[Array[Int]],
-    flags: Int) {
-    def toGenotype =
-      Genotype(gt, ad, dp, gq, pl, flags)
-  }
-
-  case class JSONExtractVariant(contig: String,
-    start: Int,
-    ref: String,
-    altAlleles: List[AltAllele]) {
-    def toVariant =
-      Variant(contig, start, ref, altAlleles.toArray)
-  }
-
-=======
->>>>>>> deafe16f
-}+}
