--- conflicted
+++ resolved
@@ -497,7 +497,6 @@
   def genDosage(v: Variant): Gen[Genotype] = {
 
     for (pl <- Gen.option(Gen.buildableOfN[Array[Double], Double](v.nGenotypes, Gen.choose(0.0, 1.0)))) yield {
-
       val plInt = pl.map{ pla => pla.map{case d: Double => ((d / pla.sum) * 32768.0).round.toInt}}
       val gt = plInt.map{pla => if (pla.count(_ == pla.max) != 1) -1 else pla.indexOf(pla.max)}
 
@@ -531,17 +530,15 @@
         Gen.choose(0, m)));
       dp <- Gen.option(Gen.choose(0, m));
       gq <- Gen.option(Gen.choose(0, 10000));
-<<<<<<< HEAD
-      pl <- Gen.frequency((5,Gen.option(Gen.buildableOfN[Array[Int], Int](v.nGenotypes,
-        Gen.choose(0, m)))),(5,Gen.option(Gen.buildableOfN[Array[Int], Int](v.nGenotypes,
-        Gen.choose(0, 100)))))) yield {
-=======
-      pl <- Gen.option(Gen.buildableOfN[Array[Int], Int](v.nGenotypes,
-        Gen.choose(0, m)))) yield {
->>>>>>> deafe16f
+      pl <- Gen.oneOfGen(
+        Gen.option(Gen.buildableOfN[Array[Int], Int](v.nGenotypes, Gen.choose(0, m))),
+        Gen.option(Gen.buildableOfN[Array[Int], Int](v.nGenotypes, Gen.choose(0, 100)))
+      )
+    ) yield {
       gt.foreach { gtx =>
         pl.foreach { pla => pla(gtx) = 0 }
       }
+
       pl.foreach { pla =>
         val m = pla.min
         var i = 0
@@ -550,6 +547,7 @@
           i += 1
         }
       }
+
       val g = Genotype(gt, ad,
         dp.map(_ + ad.map(_.sum).getOrElse(0)), gq, pl)
       g.check(v)
@@ -586,11 +584,7 @@
 
   def genVariantGenotype: Gen[(Variant, Genotype)] =
     for (v <- Variant.gen;
-<<<<<<< HEAD
-      g <- Gen.frequency((5, gen(v)),(5, genDosage(v))))
-=======
-      g <- gen(v))
->>>>>>> deafe16f
+      g <- Gen.oneOfGen(gen(v), genDosage(v)))
       yield (v, g)
 
   def genArb: Gen[Genotype] =
