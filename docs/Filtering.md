--- conflicted
+++ resolved
@@ -41,23 +41,13 @@
    - `va` (variant annotation)
 
 A filtering expression is a computation involving the exposed objects that evaluates to a boolean (true / false).  These boolean expressions can be as simple or complicated as you like.  To learn more about these exposed objects, visit the documentation on [**Hail representation**](Representation.md) and [**the Hail expression language**](HailExpressionLanguage.md).
-<<<<<<< HEAD
   
 ____
   
-=======
-  
-____
-  
->>>>>>> 58f8d79f
 ### Examples 
 
 #### Using files
 
-<<<<<<< HEAD
-```
-filtervariants -c 'file.interval_list' --keep
-=======
 ```
 filtervariants -c 'file.interval_list' --keep
 ```
@@ -94,44 +84,12 @@
     sa.qc.rTiTv > 0.45 && sa.qc.nSingleton < 10000000
     else 
     sa.qc.rTiTv > 0.40' --keep
->>>>>>> 58f8d79f
-```
-
-```
-filtersamples -c 'file.sample_list' --remove
-```
-
-<<<<<<< HEAD
-#### Using expressions
-
-```
-filtervariants -c 'v.contig == "5"' --keep
-```
-
-```
-filtervariants -c 'va.pass' --keep
-```
-
-```
-filtervariants -c '!va.pass' --remove
-```
-
-```
-filtergenotypes -c 'g.ad(1).toDouble / g.dp < 0.2' --remove
-```
-
-```
-filtersamples -c 'if ("DUMMY" ~ s.id) 
-    sa.qc.rTiTv > 0.45 && sa.qc.nSingleton < 10000000
-    else 
-    sa.qc.rTiTv > 0.40' --keep
 ```
 
 ```
 filtergenotypes -c 'g.gq < 20 || (g.gq < 30 && va.info.FS > 30)' --remove
 ```
-=======
+
 **Remember:**
  - All variables and values are case sensitive
- - Missing values will always be **excluded**, regardless of `--keep`/`--remove`.  Expressions in which any value is missing will evaluate to missing.
->>>>>>> 58f8d79f
+ - Missing values will always be **excluded**, regardless of `--keep`/`--remove`.  Expressions in which any value is missing will evaluate to missing.